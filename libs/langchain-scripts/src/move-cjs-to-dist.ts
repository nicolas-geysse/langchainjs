import path from "node:path";
import fs from "node:fs";

export async function moveAndRename({
  source,
  dest,
  abs,
}: {
  source: string;
  dest: string;
  abs: (p: string) => string;
}) {
  try {
<<<<<<< HEAD
    for (const file of await fs.promises.readdir(abs(source), { withFileTypes: true })) {
=======
    for (const file of await fs.promises.readdir(abs(source), {
      withFileTypes: true,
    })) {
>>>>>>> 3a79ec02
      if (file.isDirectory()) {
        await moveAndRename({
          source: `${source}/${file.name}`,
          dest: `${dest}/${file.name}`,
          abs,
        });
      } else if (file.isFile()) {
        const parsed = path.parse(file.name);

        // Ignore anything that's not a .js file
        if (parsed.ext !== ".js") {
          continue;
        }

        // Rewrite any require statements to use .cjs
<<<<<<< HEAD
        const content = await fs.promises.readFile(abs(`${source}/${file.name}`), "utf8");
=======
        const content = await fs.promises.readFile(
          abs(`${source}/${file.name}`),
          "utf8"
        );
>>>>>>> 3a79ec02
        const rewritten = content.replace(
          /require\("(\..+?).js"\)/g,
          (_, p1) => `require("${p1}.cjs")`
        );

        // Rename the file to .cjs
        const renamed = path.format({ name: parsed.name, ext: ".cjs" });

<<<<<<< HEAD
        await fs.promises.writeFile(abs(`${dest}/${renamed}`), rewritten, "utf8");
=======
        await fs.promises.writeFile(
          abs(`${dest}/${renamed}`),
          rewritten,
          "utf8"
        );
>>>>>>> 3a79ec02
      }
    }
  } catch (err) {
    console.error(err);
    process.exit(1);
  }
}<|MERGE_RESOLUTION|>--- conflicted
+++ resolved
@@ -11,13 +11,9 @@
   abs: (p: string) => string;
 }) {
   try {
-<<<<<<< HEAD
-    for (const file of await fs.promises.readdir(abs(source), { withFileTypes: true })) {
-=======
     for (const file of await fs.promises.readdir(abs(source), {
       withFileTypes: true,
     })) {
->>>>>>> 3a79ec02
       if (file.isDirectory()) {
         await moveAndRename({
           source: `${source}/${file.name}`,
@@ -33,14 +29,10 @@
         }
 
         // Rewrite any require statements to use .cjs
-<<<<<<< HEAD
-        const content = await fs.promises.readFile(abs(`${source}/${file.name}`), "utf8");
-=======
         const content = await fs.promises.readFile(
           abs(`${source}/${file.name}`),
           "utf8"
         );
->>>>>>> 3a79ec02
         const rewritten = content.replace(
           /require\("(\..+?).js"\)/g,
           (_, p1) => `require("${p1}.cjs")`
@@ -49,15 +41,11 @@
         // Rename the file to .cjs
         const renamed = path.format({ name: parsed.name, ext: ".cjs" });
 
-<<<<<<< HEAD
-        await fs.promises.writeFile(abs(`${dest}/${renamed}`), rewritten, "utf8");
-=======
         await fs.promises.writeFile(
           abs(`${dest}/${renamed}`),
           rewritten,
           "utf8"
         );
->>>>>>> 3a79ec02
       }
     }
   } catch (err) {
