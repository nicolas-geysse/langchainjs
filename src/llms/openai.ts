--- conflicted
+++ resolved
@@ -7,17 +7,6 @@
 import { backOff } from "exponential-backoff";
 import { BaseLLM, LLMResult, LLMCallbackManager } from ".";
 
-<<<<<<< HEAD
-interface InvocationParams {
-  temperature?: number;
-  maxTokens?: number;
-  topP?: number;
-  frequencyPenalty?: number;
-  presencePenalty?: number;
-  n?: number;
-  bestOf?: number;
-  requestTimeout?: number | [number, number];
-=======
 interface ModelParams {
   temperature: number;
   maxTokens: number;
@@ -26,7 +15,6 @@
   presencePenalty: number;
   n: number;
   bestOf: number;
->>>>>>> dd2a5f96
   logitBias?: Record<string, number>;
 }
 
@@ -86,24 +74,6 @@
       maxRetries?: number;
     }
   ) {
-<<<<<<< HEAD
-    super(fields.callbackManager, fields.verbose);
-
-    this.modelName = fields.modelName ?? this.modelName;
-    this.modelKwargs = fields.modelKwargs ?? {};
-    this.batchSize = fields.batchSize ?? this.batchSize;
-    this.maxRetries = fields.maxRetries ?? this.maxRetries;
-
-    this.temperature = fields.temperature ?? this.temperature;
-    this.maxTokens = fields.maxTokens ?? this.maxTokens;
-    this.topP = fields.topP ?? this.topP;
-    this.frequencyPenalty = fields.frequencyPenalty ?? this.frequencyPenalty;
-    this.presencePenalty = fields.presencePenalty ?? this.presencePenalty;
-    this.n = fields.n ?? this.n;
-    this.bestOf = fields.bestOf ?? this.bestOf;
-    this.requestTimeout = fields.requestTimeout;
-    this.logitBias = fields.logitBias;
-=======
     super(fields?.callbackManager, fields?.verbose);
 
     this.modelName = fields?.modelName ?? this.modelName;
@@ -119,7 +89,6 @@
     this.n = fields?.n ?? this.n;
     this.bestOf = fields?.bestOf ?? this.bestOf;
     this.logitBias = fields?.logitBias;
->>>>>>> dd2a5f96
 
     const clientConfig = new Configuration({
       apiKey: fields?.openAIApiKey ?? process.env.OPENAI_API_KEY,
